"""Boosty API client for accessing content."""

from __future__ import annotations

import asyncio
from http import HTTPStatus
from typing import TYPE_CHECKING

from boosty_downloader.src.boosty_api.models.post.extra import Extra
from boosty_downloader.src.boosty_api.models.post.post import Post
from boosty_downloader.src.boosty_api.models.post.posts_request import PostsResponse
from boosty_downloader.src.boosty_api.utils.filter_none_params import filter_none_params

if TYPE_CHECKING:
    from collections.abc import AsyncGenerator

    from aiohttp_retry import RetryClient


class BoostyAPIError(Exception):
    """Base class for all Boosty API related errors."""


class BoostyAPINoUsernameError(BoostyAPIError):
    """Raised when no username is specified."""

    username: str

    def __init__(self, username: str) -> None:
        super().__init__(f'Username not found: {username}')
        self.username = username


class BoostyAPIUnauthorizedError(BoostyAPIError):
    """Raised when authorization error occurs, e.g when credentials is invalid."""


class BoostyAPIUnknownError(BoostyAPIError):
    """Raised when Boosty returns unexpected error."""


class BoostyAPIUnauthorizedError(BoostyAPIError):
    """
    Raised when authorization error occurs,
    e.g when credentials is invalid.
    """


class BoostyAPIUnknownError(BoostyAPIError):
    """Raised when Boosty returns unexpected error."""


class BoostyAPIClient:
    """
    Main client class for the Boosty API.

    It handles the connection and makes requests to the API.
    To work with private/paid posts you need to provide valid authentication token and cookies in the session.
    """

    def __init__(self, session: RetryClient) -> None:
        self.session = session

    async def get_author_posts(
        self,
        author_name: str,
        limit: int,
        offset: str | None = None,
    ) -> PostsResponse:
        """
        Request to get posts from the specified author.

        The request supports pagination, so the response contains meta info.
        If you want to get all posts, you need to repeat the request with the offset of previous response
        until the 'is_last' field becomes True.
        """
        endpoint = f'blog/{author_name}/post/'

        posts_raw = await self.session.get(
            endpoint,
            params=filter_none_params(
                {
                    'offset': offset,
                    'limit': limit,
                },
            ),
        )
        posts_data = await posts_raw.json()

<<<<<<< HEAD
        if posts_raw.status == HTTPStatus.NOT_FOUND:
            raise BoostyAPINoUsernameError(author_name)

        # Won't probably respond with 401, because listing posts is public
        # But if it does, we should handle it gracefully
        if posts_raw.status == HTTPStatus.UNAUTHORIZED:
            raise BoostyAPIUnauthorizedError


        # Ensure that we won't break on new content types (just filter them out)
        allowed_types = {'text', 'image', 'video', 'audio', 'file', 'ok_video'}
        posts: list[Post] = [
            Post.model_validate(post) for post in posts_data['data']
            if post.get('type') in allowed_types
        ]
=======
        try:
            posts: list[Post] = [
                Post.model_validate(post) for post in posts_data['data']
            ]
        except KeyError as e:
            if 'error' in posts_data:
                error = posts_data['error']
                description = posts_data['error_description']
                if error == 'unauthorized':
                    raise BoostyAPIUnauthorizedError from e
                elif error == 'blog_not_found':
                    raise BoostyAPINoUsernameError from e
                else:
                    raise BoostyAPIUnknownError from e
            else:
                raise BoostyAPIUnknownError from e
>>>>>>> 3be47a42

        extra: Extra = Extra.model_validate(posts_data['extra'])

        return PostsResponse(
            posts=posts,
            extra=extra,
        )

    async def iterate_over_posts(
        self,
        author_name: str,
        delay_seconds: float = 0,
        posts_per_page: int = 5,
    ) -> AsyncGenerator[PostsResponse, None]:
        """
        Infinite generator iterating over posts of the specified author.

        The generator will yield all posts of the author, paginating internally.
        """
        offset = None
        while True:
            await asyncio.sleep(delay_seconds)
            response = await self.get_author_posts(
                author_name,
                offset=offset,
                limit=posts_per_page,
            )
            yield response
            if response.extra.is_last:
                break
            offset = response.extra.offset<|MERGE_RESOLUTION|>--- conflicted
+++ resolved
@@ -87,7 +87,6 @@
         )
         posts_data = await posts_raw.json()
 
-<<<<<<< HEAD
         if posts_raw.status == HTTPStatus.NOT_FOUND:
             raise BoostyAPINoUsernameError(author_name)
 
@@ -103,24 +102,6 @@
             Post.model_validate(post) for post in posts_data['data']
             if post.get('type') in allowed_types
         ]
-=======
-        try:
-            posts: list[Post] = [
-                Post.model_validate(post) for post in posts_data['data']
-            ]
-        except KeyError as e:
-            if 'error' in posts_data:
-                error = posts_data['error']
-                description = posts_data['error_description']
-                if error == 'unauthorized':
-                    raise BoostyAPIUnauthorizedError from e
-                elif error == 'blog_not_found':
-                    raise BoostyAPINoUsernameError from e
-                else:
-                    raise BoostyAPIUnknownError from e
-            else:
-                raise BoostyAPIUnknownError from e
->>>>>>> 3be47a42
 
         extra: Extra = Extra.model_validate(posts_data['extra'])
 
